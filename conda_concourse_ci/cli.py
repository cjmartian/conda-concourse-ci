--- conflicted
+++ resolved
@@ -126,14 +126,11 @@
         help="The git repo where the PR lives. This should look like: Org/Repo"
     )
     one_off_parser.add_argument(
-<<<<<<< HEAD
-=======
         "--pr-file",
         action="store",
         help="File added to the git repo by the PR"
     )
     one_off_parser.add_argument(
->>>>>>> 5d49ff69
         '--stage-for-upload', action='store_true',
         help="create job that stages package for upload as part of the pipeline")
     one_off_parser.add_argument(
