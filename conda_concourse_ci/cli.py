import argparse
import logging
import os

from conda_concourse_ci import execute, __version__
from conda_build.conda_interface import cc_conda_build


def parse_args(parse_this=None):
    parser = argparse.ArgumentParser()
    parser.add_argument('--debug', action='store_true')
    parser.add_argument('--version', action='version',
        help='Show the conda-build version number and exit.',
        version='conda-concourse-ci %s' % __version__)
    sp = parser.add_subparsers(title='subcommands', dest='subparser_name')
    examine_parser = sp.add_parser('examine', help='examine path for changed recipes')
    examine_parser.add_argument('base_name',
                                help="name of your project, to distinguish it from other projects")
    examine_parser.add_argument("path", default='.', nargs='?',
                        help="path in which to examine/build/test recipes")
    examine_parser.add_argument('--folders', default=[], nargs="+",
                        help="Rather than determine tree from git, specify folders to build")
    examine_parser.add_argument('--steps', type=int,
                        help=("Number of downstream steps to follow in the DAG when "
                              "computing what to test.  Used for making sure that an "
                              "update does not break downstream packages.  Set to -1 "
                              "to follow the complete dependency tree."),
                        default=0),
    examine_parser.add_argument('--max-downstream', default=5, type=int,
                        help=("Limit the total number of downstream packages built.  Only applies "
                              "if steps != 0.  Set to -1 for unlimited."))
    examine_parser.add_argument('--git-rev',
                        default='HEAD',
                        help=('start revision to examine.  If stop not '
                              'provided, changes are THIS_VAL~1..THIS_VAL'))
    examine_parser.add_argument('--stop-rev', default=None,
                        help=('stop revision to examine.  When provided,'
                              'changes are git_rev..stop_rev'))
    examine_parser.add_argument('--test', action='store_true',
                        help='test packages (instead of building AND testing them)')
    examine_parser.add_argument('--matrix-base-dir',
                                help='path to matrix configuration, if different from recipe path',
                                default=cc_conda_build.get('matrix_base_dir'))
    examine_parser.add_argument('--output-dir', help="folder where output plan and recipes live",
                                default='../output')
    examine_parser.add_argument('--channel', '-c', action='append',
                                help="Additional channel to use when building packages")
    examine_parser.add_argument('--platform-filter', '-p', action='append',
                                help="glob pattern(s) to filter build platforms.  For example, "
                                "linux* will build all platform files whose filenames start with "
                                "linux",
                                dest='platform_filters')
    examine_parser.add_argument('--worker-tag', '-t', action='append',
                                help="set worker tag(s) to limit where jobs will run.  Applies "
                                "to all jobs.  For finer control, use extra/worker_tags in "
                                "meta.yaml with selectors.",
                                dest='worker_tags')
    examine_parser.add_argument(
        '-m', '--variant-config-files',
        action="append",
        help="""Additional variant config files to add.  These yaml files can contain
        keys such as `c_compiler` and `target_platform` to form a build matrix."""
    )
    examine_parser.add_argument(
        '--no-skip-existing', help="Do not skip existing builds",
        dest="skip_existing", action="store_false"
    )

    submit_parser = sp.add_parser('submit', help="submit plan director to configured server")
    submit_parser.add_argument('base_name',
                               help="name of your project, to distinguish it from other projects")
    submit_parser.add_argument('--pipeline-name', help="name for the submitted pipeline",
                               default='{base_name} plan director')
    submit_parser.add_argument('--pipeline-file', default='plan_director.yml',
                               help="path to pipeline .yml file containing plan")
    submit_parser.add_argument('--config-root-dir',
                               help="path containing config.yml and matrix definitions")
    submit_parser.add_argument('--src-dir', help="folder where git repo of source code lives",
                               default=os.getcwd())
    submit_parser.add_argument('--private', action='store_false',
                        help='hide build logs (overall graph still shown in Concourse web view)',
                        dest='public')

    bootstrap_parser = sp.add_parser('bootstrap',
                                     help="create default configuration files to help you start")
    bootstrap_parser.add_argument('base_name',
                            help="name of your project, to distinguish it from other projects")

    one_off_parser = sp.add_parser('one-off',
                                   help="submit local recipes and plan to configured server")
    one_off_parser.add_argument('pipeline_label',
                                help="name of your project, to distinguish it from other projects")
    one_off_parser.add_argument('folders', nargs="+",
                                help=("Specify folders, relative to --recipe-root-dir, to upload "
                                      "and build"))
    one_off_parser.add_argument('--recipe-root-dir', default=os.getcwd(),
                                help="path containing recipe folders to upload")
    one_off_parser.add_argument('--config-root-dir',
                                help="path containing config.yml and matrix definitions",
                                default=cc_conda_build.get('matrix_base_dir'))
    one_off_parser.add_argument('--private', action='store_false',
                        help='hide build logs (overall graph still shown in Concourse web view)',
                        dest='public')
    one_off_parser.add_argument('--channel', '-c', action='append',
                                help="Additional channel to use when building packages")
    one_off_parser.add_argument('--platform-filter', '-p', action='append',
                                help="glob pattern(s) to filter build platforms.  For example, "
                                "linux* will build all platform files whose filenames start with "
                                "linux", dest='platform_filters')
    one_off_parser.add_argument('--worker-tag', '-t', action='append',
                                help="set worker tag(s) to limit where jobs will run.  Applies "
                                "to all jobs.  For finer control, use extra/worker_tags in "
                                "meta.yaml with selectors.",
                                dest='worker_tags')
    one_off_parser.add_argument(
        '-m', '--variant-config-files',
        action="append",
        help="""Additional variant config files to add.  These yaml files can contain
        keys such as `c_compiler` and `target_platform` to form a build matrix."""
    )
    one_off_parser.add_argument('--output-dir', help=("folder where output plan and recipes live."
                                "Defaults to temp folder.  Set to something to save output."))
    one_off_parser.add_argument(
        '--append-file',
        help="""Append data in meta.yaml with fields from this file.  Jinja2 is not done
        on appended fields""",
        dest='append_sections_file',
    )
    one_off_parser.add_argument(
        '--clobber-file',
        help="""Clobber data in meta.yaml with fields from this file.  Jinja2 is not done
        on clobbered fields.""",
        dest='clobber_sections_file',
    )
    one_off_parser.add_argument(
        '--no-skip-existing', help="Do not skip existing builds",
        dest="skip_existing", action="store_false"
    )

    batch_parser = sp.add_parser('batch', help="submit a batch of one-off jobs.")
    batch_parser.add_argument(
        'batch_file',
        help="""File describing batch job.  Each lines defines a seperate
        one-off job.  List one or more folders on each line.  Job specific
        arguments can be specified after a ';' using param=value, multiple
        arguments are seperated by a ','.  For example:

            recipe-feedstock; channel=conda-forge,clobber_sections_file=clobber.yaml
        """)

    # batch specific arguments
    batch_parser.add_argument(
        '--max-builds', default=36, type=int,
        help="maximum number of activate builds allowed before starting a new job")
    batch_parser.add_argument(
<<<<<<< HEAD
        '--poll-time', default=120, type=float,
=======
        '--poll-time', default=120, type=int,
>>>>>>> 64751726
        help="time in seconds between checking concourse server for active builds")
    batch_parser.add_argument(
        '--build-lookback', default=500, type=int,
        help="number of builds to examine for active builds.")
    batch_parser.add_argument(
        '--label-prefix', default='autobot_', help="prefix for pipeline labels.")

    # one-off arguments
    batch_parser.add_argument('--recipe-root-dir', default=os.getcwd(),
                                help="path containing recipe folders to upload")
    batch_parser.add_argument('--config-root-dir',
                                help="path containing config.yml and matrix definitions",
                                default=cc_conda_build.get('matrix_base_dir'))
    batch_parser.add_argument('--private', action='store_false',
                        help='hide build logs (overall graph still shown in Concourse web view)',
                        dest='public')
    batch_parser.add_argument('--channel', '-c', action='append',
                                help="Additional channel to use when building packages")
    batch_parser.add_argument('--platform-filter', '-p', action='append',
                                help="glob pattern(s) to filter build platforms.  For example, "
                                "linux* will build all platform files whose filenames start with "
                                "linux", dest='platform_filters')
    batch_parser.add_argument('--worker-tag', '-t', action='append',
                                help="set worker tag(s) to limit where jobs will run.  Applies "
                                "to all jobs.  For finer control, use extra/worker_tags in "
                                "meta.yaml with selectors.",
                                dest='worker_tags')
    batch_parser.add_argument(
        '-m', '--variant-config-files',
        action="append",
        help="""Additional variant config files to add.  These yaml files can contain
        keys such as `c_compiler` and `target_platform` to form a build matrix."""
    )
    batch_parser.add_argument('--output-dir', help=("folder where output plan and recipes live."
                              "Defaults to temp folder.  Set to something to save output."))
    batch_parser.add_argument(
        '--append-file',
        help="""Append data in meta.yaml with fields from this file.  Jinja2 is not done
        on appended fields""",
        dest='append_sections_file',
    )
    batch_parser.add_argument(
        '--clobber-file',
        help="""Clobber data in meta.yaml with fields from this file.  Jinja2 is not done
        on clobbered fields.""",
        dest='clobber_sections_file',
    )
    batch_parser.add_argument(
        '--no-skip-existing', help="Do not skip existing builds",
        dest="skip_existing", action="store_false"
    )

    rm_parser = sp.add_parser('rm', help='remove pipelines from server')
    rm_parser.add_argument('pipeline_names', nargs="+",
                           help=("Specify pipeline names on server to remove"))
    rm_parser.add_argument('--config-root-dir',
                           help="path containing config.yml and matrix definitions",
                           default=cc_conda_build.get('matrix_base_dir'))
    rm_parser.add_argument('--do-it-dammit', '-y', help="YOLO", action="store_true")
    return parser.parse_known_args(parse_this)


def main(args=None):
    if not args:
        args, pass_throughs = parse_args()
    else:
        args, pass_throughs = parse_args(args)

    if args.debug:
        logging.basicConfig(level=logging.DEBUG)
    else:
        logging.basicConfig(level=logging.INFO)

    if args.subparser_name == 'submit':
        args_dict = args.__dict__
        if not args_dict.get('config_root_dir'):
            args_dict['config_root_dir'] = args_dict['base_name']
        execute.submit(pass_throughs=pass_throughs, **args_dict)
    elif args.subparser_name == 'bootstrap':
        execute.bootstrap(pass_throughs=pass_throughs, **args.__dict__)
    elif args.subparser_name == 'examine':
        execute.compute_builds(pass_throughs=pass_throughs, **args.__dict__)
    elif args.subparser_name == 'one-off':
        execute.submit_one_off(pass_throughs=pass_throughs, **args.__dict__)
    elif args.subparser_name == 'batch':
        execute.submit_batch(pass_throughs=pass_throughs, **args.__dict__)
    elif args.subparser_name == 'rm':
        execute.rm_pipeline(pass_throughs=pass_throughs, **args.__dict__)
    else:
        # this is here so that if future subcommands are added, you don't forget to add a bit
        #     here to enable them.
        raise NotImplementedError("Command {} is not implemented".format(args.subparser_name))<|MERGE_RESOLUTION|>--- conflicted
+++ resolved
@@ -153,11 +153,7 @@
         '--max-builds', default=36, type=int,
         help="maximum number of activate builds allowed before starting a new job")
     batch_parser.add_argument(
-<<<<<<< HEAD
-        '--poll-time', default=120, type=float,
-=======
         '--poll-time', default=120, type=int,
->>>>>>> 64751726
         help="time in seconds between checking concourse server for active builds")
     batch_parser.add_argument(
         '--build-lookback', default=500, type=int,
