--- conflicted
+++ resolved
@@ -782,12 +782,8 @@
                     clean_feedstock = 'for i in `ls pull-recipes`; do if [[ $i != "recipe" ]]; then rm -rf $i; fi done && '
                     import re
                     # replace the old rsync dir with the new one
-<<<<<<< HEAD
-                    command = re.sub(r'rsync-recipes/([a-zA-Z\d\D+]*\ )', 'pull-recipes-*/ ', command)
-=======
-                    command = re.sub(r'rsync-recipes/([a-zA-Z\d\D+]*\ )', 'pull-recipes/ ', command)
+                    command = re.sub(r'rsync-recipes/([a-zA-Z\d\D+]*\ )', 'pull-recipes*/ ', command)
                     command = clean_feedstock + command
->>>>>>> 08e76577
                     plan.get('config').get('run').get('args')[-1] = command
                     inputs = plan.get('config').get('inputs')
                     for folder in folders:
